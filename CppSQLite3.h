/*
 * CppSQLite
 * Developed by Rob Groves <rob.groves@btinternet.com>
 * Maintained by NeoSmart Technologies <http://neosmart.net/>
 * See LICENSE file for copyright and license info
*/

#ifndef CppSQLite3_H
#define CppSQLite3_H

#include <sqlite3.h>
#include <cstdio>
#include <cstring>

#define CPPSQLITE_ERROR 1000

namespace detail
{
    /**
     * RAII class for managing memory allocated by sqlite
    */
    class SQLite3Memory
    {
    public:

        // Default constructor
        SQLite3Memory();
        // Constructor that allocates memory of a given size
        SQLite3Memory(int nBufferLen);
        // Constructor that formats a string with sqlite memory allocation
        SQLite3Memory(const char* szFormat, va_list list);
        // Destructor
        ~SQLite3Memory();

        // Copy constructor
        SQLite3Memory(SQLite3Memory const& other);
        // Copy assignment
        SQLite3Memory& operator=(SQLite3Memory const& lhs);

        // Move constructor
        SQLite3Memory(SQLite3Memory&& other);
        // Move assignment
        SQLite3Memory& operator=(SQLite3Memory&& lhs);

        // Swap operation
        void swap(SQLite3Memory& other);

        int getLength() const { return mnBufferLen; }

        void* getBuffer() const { return mpBuf; }

        void clear();

    private:

        int mnBufferLen;
        void* mpBuf;
    };
}


class CppSQLite3Exception
{
public:

    CppSQLite3Exception(const int nErrCode,
                    const char* szErrMess,
                    bool bDeleteMsg=true);

    CppSQLite3Exception(const CppSQLite3Exception&  e);

    virtual ~CppSQLite3Exception();

    const int errorCode() const { return mnErrCode; }

    const char* errorMessage() const { return mpszErrMess; }

    static const char* errorCodeAsString(int nErrCode);

private:

    int mnErrCode;
    char* mpszErrMess;
};


class CppSQLite3Buffer
{
public:
    const char* format(const char* szFormat, ...);

<<<<<<< HEAD
    operator const char*() { return static_cast<char const*>(mBuf.getBuffer()); }
=======
    operator const char*() const { return mpBuf; }
>>>>>>> 3dcf4b6e

    void clear();

private:

    detail::SQLite3Memory mBuf;
};


class CppSQLite3Binary
{
public:

    CppSQLite3Binary();

    ~CppSQLite3Binary();

    void setBinary(const unsigned char* pBuf, int nLen);
    void setEncoded(const unsigned char* pBuf);

    const unsigned char* getEncoded();
    const unsigned char* getBinary();

    int getBinaryLength();

    unsigned char* allocBuffer(int nLen);

    void clear();

private:

    unsigned char* mpBuf;
    int mnBinaryLen;
    int mnBufferLen;
    int mnEncodedLen;
    bool mbEncoded;
};


class CppSQLite3Query
{
public:

    CppSQLite3Query();

    CppSQLite3Query(const CppSQLite3Query& rQuery);

    CppSQLite3Query(sqlite3* pDB,
                sqlite3_stmt* pVM,
                bool bEof,
                bool bOwnVM=true);

    CppSQLite3Query& operator=(const CppSQLite3Query& rQuery);

    virtual ~CppSQLite3Query();

    int numFields() const;

    int fieldIndex(const char* szField) const;
    const char* fieldName(int nCol) const;

    const char* fieldDeclType(int nCol) const;
    int fieldDataType(int nCol) const;

    const char* fieldValue(int nField) const;
    const char* fieldValue(const char* szField) const;

    int getIntField(int nField, int nNullValue=0) const;
    int getIntField(const char* szField, int nNullValue=0) const;

    long long getInt64Field(int nField, long long nNullValue=0) const;
    long long getInt64Field(const char* szField, long long nNullValue=0) const;

    double getFloatField(int nField, double fNullValue=0.0) const;
    double getFloatField(const char* szField, double fNullValue=0.0) const;

    const char* getStringField(int nField, const char* szNullValue="") const;
    const char* getStringField(const char* szField, const char* szNullValue="") const;

    const unsigned char* getBlobField(int nField, int& nLen) const;
    const unsigned char* getBlobField(const char* szField, int& nLen) const;

    bool fieldIsNull(int nField) const;
    bool fieldIsNull(const char* szField) const;

    bool eof() const;

    void nextRow();

    void finalize();

private:

    void checkVM() const;

    sqlite3* mpDB;
    sqlite3_stmt* mpVM;
    bool mbEof;
    int mnCols;
    bool mbOwnVM;
};


class CppSQLite3Table
{
public:

    CppSQLite3Table();

    CppSQLite3Table(const CppSQLite3Table& rTable);

    CppSQLite3Table(char** paszResults, int nRows, int nCols);

    virtual ~CppSQLite3Table();

    CppSQLite3Table& operator=(const CppSQLite3Table& rTable);

    int numFields() const;

    int numRows() const;

    const char* fieldName(int nCol) const;

    const char* fieldValue(int nField) const;
    const char* fieldValue(const char* szField) const;

    int getIntField(int nField, int nNullValue=0) const;
    int getIntField(const char* szField, int nNullValue=0) const;

    double getFloatField(int nField, double fNullValue=0.0) const;
    double getFloatField(const char* szField, double fNullValue=0.0) const;

    const char* getStringField(int nField, const char* szNullValue="") const;
    const char* getStringField(const char* szField, const char* szNullValue="") const;

    bool fieldIsNull(int nField) const;
    bool fieldIsNull(const char* szField) const;

    void setRow(int nRow);

    void finalize();

private:

    void checkResults() const;

    int mnCols;
    int mnRows;
    int mnCurrentRow;
    char** mpaszResults;
};


class CppSQLite3Statement
{
public:

    CppSQLite3Statement();

    CppSQLite3Statement(const CppSQLite3Statement& rStatement);

    CppSQLite3Statement(sqlite3* pDB, sqlite3_stmt* pVM);

    virtual ~CppSQLite3Statement();

    CppSQLite3Statement& operator=(const CppSQLite3Statement& rStatement);

    int execDML();

    CppSQLite3Query execQuery();

    void bind(int nParam, const char* szValue);
    void bind(int nParam, const int nValue);
    void bind(int nParam, const long long nValue);
    void bind(int nParam, const double dwValue);
    void bind(int nParam, const unsigned char* blobValue, int nLen);
    void bindNull(int nParam);

    void reset();

    void finalize();

private:

    void checkDB() const;
    void checkVM() const;

    sqlite3* mpDB;
    sqlite3_stmt* mpVM;
};


class CppSQLite3DB
{
public:

    CppSQLite3DB();

    virtual ~CppSQLite3DB();

    void open(const char* szFile);

    void close();

    bool tableExists(const char* szTable);

    int execDML(const char* szSQL);

    CppSQLite3Query execQuery(const char* szSQL);

    int execScalar(const char* szSQL);

    CppSQLite3Table getTable(const char* szSQL);

    CppSQLite3Statement compileStatement(const char* szSQL);

    sqlite_int64 lastRowId() const;

    void interrupt() { sqlite3_interrupt(mpDB); }

    void setBusyTimeout(int nMillisecs);

    static const char* SQLiteVersion() { return SQLITE_VERSION; }

private:

    CppSQLite3DB(const CppSQLite3DB& db);
    CppSQLite3DB& operator=(const CppSQLite3DB& db);

    sqlite3_stmt* compile(const char* szSQL);

    void checkDB() const;

    sqlite3* mpDB;
    int mnBusyTimeoutMs;
};

#endif
<|MERGE_RESOLUTION|>--- conflicted
+++ resolved
@@ -1,334 +1,330 @@
-/*
- * CppSQLite
- * Developed by Rob Groves <rob.groves@btinternet.com>
- * Maintained by NeoSmart Technologies <http://neosmart.net/>
- * See LICENSE file for copyright and license info
-*/
-
-#ifndef CppSQLite3_H
-#define CppSQLite3_H
-
-#include <sqlite3.h>
-#include <cstdio>
-#include <cstring>
-
-#define CPPSQLITE_ERROR 1000
-
-namespace detail
-{
-    /**
-     * RAII class for managing memory allocated by sqlite
-    */
-    class SQLite3Memory
-    {
-    public:
-
-        // Default constructor
-        SQLite3Memory();
-        // Constructor that allocates memory of a given size
-        SQLite3Memory(int nBufferLen);
-        // Constructor that formats a string with sqlite memory allocation
-        SQLite3Memory(const char* szFormat, va_list list);
-        // Destructor
-        ~SQLite3Memory();
-
-        // Copy constructor
-        SQLite3Memory(SQLite3Memory const& other);
-        // Copy assignment
-        SQLite3Memory& operator=(SQLite3Memory const& lhs);
-
-        // Move constructor
-        SQLite3Memory(SQLite3Memory&& other);
-        // Move assignment
-        SQLite3Memory& operator=(SQLite3Memory&& lhs);
-
-        // Swap operation
-        void swap(SQLite3Memory& other);
-
-        int getLength() const { return mnBufferLen; }
-
-        void* getBuffer() const { return mpBuf; }
-
-        void clear();
-
-    private:
-
-        int mnBufferLen;
-        void* mpBuf;
-    };
-}
-
-
-class CppSQLite3Exception
-{
-public:
-
-    CppSQLite3Exception(const int nErrCode,
-                    const char* szErrMess,
-                    bool bDeleteMsg=true);
-
-    CppSQLite3Exception(const CppSQLite3Exception&  e);
-
-    virtual ~CppSQLite3Exception();
-
-    const int errorCode() const { return mnErrCode; }
-
-    const char* errorMessage() const { return mpszErrMess; }
-
-    static const char* errorCodeAsString(int nErrCode);
-
-private:
-
-    int mnErrCode;
-    char* mpszErrMess;
-};
-
-
-class CppSQLite3Buffer
-{
-public:
-    const char* format(const char* szFormat, ...);
-
-<<<<<<< HEAD
-    operator const char*() { return static_cast<char const*>(mBuf.getBuffer()); }
-=======
-    operator const char*() const { return mpBuf; }
->>>>>>> 3dcf4b6e
-
-    void clear();
-
-private:
-
-    detail::SQLite3Memory mBuf;
-};
-
-
-class CppSQLite3Binary
-{
-public:
-
-    CppSQLite3Binary();
-
-    ~CppSQLite3Binary();
-
-    void setBinary(const unsigned char* pBuf, int nLen);
-    void setEncoded(const unsigned char* pBuf);
-
-    const unsigned char* getEncoded();
-    const unsigned char* getBinary();
-
-    int getBinaryLength();
-
-    unsigned char* allocBuffer(int nLen);
-
-    void clear();
-
-private:
-
-    unsigned char* mpBuf;
-    int mnBinaryLen;
-    int mnBufferLen;
-    int mnEncodedLen;
-    bool mbEncoded;
-};
-
-
-class CppSQLite3Query
-{
-public:
-
-    CppSQLite3Query();
-
-    CppSQLite3Query(const CppSQLite3Query& rQuery);
-
-    CppSQLite3Query(sqlite3* pDB,
-                sqlite3_stmt* pVM,
-                bool bEof,
-                bool bOwnVM=true);
-
-    CppSQLite3Query& operator=(const CppSQLite3Query& rQuery);
-
-    virtual ~CppSQLite3Query();
-
-    int numFields() const;
-
-    int fieldIndex(const char* szField) const;
-    const char* fieldName(int nCol) const;
-
-    const char* fieldDeclType(int nCol) const;
-    int fieldDataType(int nCol) const;
-
-    const char* fieldValue(int nField) const;
-    const char* fieldValue(const char* szField) const;
-
-    int getIntField(int nField, int nNullValue=0) const;
-    int getIntField(const char* szField, int nNullValue=0) const;
-
-    long long getInt64Field(int nField, long long nNullValue=0) const;
-    long long getInt64Field(const char* szField, long long nNullValue=0) const;
-
-    double getFloatField(int nField, double fNullValue=0.0) const;
-    double getFloatField(const char* szField, double fNullValue=0.0) const;
-
-    const char* getStringField(int nField, const char* szNullValue="") const;
-    const char* getStringField(const char* szField, const char* szNullValue="") const;
-
-    const unsigned char* getBlobField(int nField, int& nLen) const;
-    const unsigned char* getBlobField(const char* szField, int& nLen) const;
-
-    bool fieldIsNull(int nField) const;
-    bool fieldIsNull(const char* szField) const;
-
-    bool eof() const;
-
-    void nextRow();
-
-    void finalize();
-
-private:
-
-    void checkVM() const;
-
-    sqlite3* mpDB;
-    sqlite3_stmt* mpVM;
-    bool mbEof;
-    int mnCols;
-    bool mbOwnVM;
-};
-
-
-class CppSQLite3Table
-{
-public:
-
-    CppSQLite3Table();
-
-    CppSQLite3Table(const CppSQLite3Table& rTable);
-
-    CppSQLite3Table(char** paszResults, int nRows, int nCols);
-
-    virtual ~CppSQLite3Table();
-
-    CppSQLite3Table& operator=(const CppSQLite3Table& rTable);
-
-    int numFields() const;
-
-    int numRows() const;
-
-    const char* fieldName(int nCol) const;
-
-    const char* fieldValue(int nField) const;
-    const char* fieldValue(const char* szField) const;
-
-    int getIntField(int nField, int nNullValue=0) const;
-    int getIntField(const char* szField, int nNullValue=0) const;
-
-    double getFloatField(int nField, double fNullValue=0.0) const;
-    double getFloatField(const char* szField, double fNullValue=0.0) const;
-
-    const char* getStringField(int nField, const char* szNullValue="") const;
-    const char* getStringField(const char* szField, const char* szNullValue="") const;
-
-    bool fieldIsNull(int nField) const;
-    bool fieldIsNull(const char* szField) const;
-
-    void setRow(int nRow);
-
-    void finalize();
-
-private:
-
-    void checkResults() const;
-
-    int mnCols;
-    int mnRows;
-    int mnCurrentRow;
-    char** mpaszResults;
-};
-
-
-class CppSQLite3Statement
-{
-public:
-
-    CppSQLite3Statement();
-
-    CppSQLite3Statement(const CppSQLite3Statement& rStatement);
-
-    CppSQLite3Statement(sqlite3* pDB, sqlite3_stmt* pVM);
-
-    virtual ~CppSQLite3Statement();
-
-    CppSQLite3Statement& operator=(const CppSQLite3Statement& rStatement);
-
-    int execDML();
-
-    CppSQLite3Query execQuery();
-
-    void bind(int nParam, const char* szValue);
-    void bind(int nParam, const int nValue);
-    void bind(int nParam, const long long nValue);
-    void bind(int nParam, const double dwValue);
-    void bind(int nParam, const unsigned char* blobValue, int nLen);
-    void bindNull(int nParam);
-
-    void reset();
-
-    void finalize();
-
-private:
-
-    void checkDB() const;
-    void checkVM() const;
-
-    sqlite3* mpDB;
-    sqlite3_stmt* mpVM;
-};
-
-
-class CppSQLite3DB
-{
-public:
-
-    CppSQLite3DB();
-
-    virtual ~CppSQLite3DB();
-
-    void open(const char* szFile);
-
-    void close();
-
-    bool tableExists(const char* szTable);
-
-    int execDML(const char* szSQL);
-
-    CppSQLite3Query execQuery(const char* szSQL);
-
-    int execScalar(const char* szSQL);
-
-    CppSQLite3Table getTable(const char* szSQL);
-
-    CppSQLite3Statement compileStatement(const char* szSQL);
-
-    sqlite_int64 lastRowId() const;
-
-    void interrupt() { sqlite3_interrupt(mpDB); }
-
-    void setBusyTimeout(int nMillisecs);
-
-    static const char* SQLiteVersion() { return SQLITE_VERSION; }
-
-private:
-
-    CppSQLite3DB(const CppSQLite3DB& db);
-    CppSQLite3DB& operator=(const CppSQLite3DB& db);
-
-    sqlite3_stmt* compile(const char* szSQL);
-
-    void checkDB() const;
-
-    sqlite3* mpDB;
-    int mnBusyTimeoutMs;
-};
-
-#endif
+/*
+ * CppSQLite
+ * Developed by Rob Groves <rob.groves@btinternet.com>
+ * Maintained by NeoSmart Technologies <http://neosmart.net/>
+ * See LICENSE file for copyright and license info
+*/
+
+#ifndef CppSQLite3_H
+#define CppSQLite3_H
+
+#include <sqlite3.h>
+#include <cstdio>
+#include <cstring>
+
+#define CPPSQLITE_ERROR 1000
+
+namespace detail
+{
+    /**
+     * RAII class for managing memory allocated by sqlite
+    */
+    class SQLite3Memory
+    {
+    public:
+
+        // Default constructor
+        SQLite3Memory();
+        // Constructor that allocates memory of a given size
+        SQLite3Memory(int nBufferLen);
+        // Constructor that formats a string with sqlite memory allocation
+        SQLite3Memory(const char* szFormat, va_list list);
+        // Destructor
+        ~SQLite3Memory();
+
+        // Copy constructor
+        SQLite3Memory(SQLite3Memory const& other);
+        // Copy assignment
+        SQLite3Memory& operator=(SQLite3Memory const& lhs);
+
+        // Move constructor
+        SQLite3Memory(SQLite3Memory&& other);
+        // Move assignment
+        SQLite3Memory& operator=(SQLite3Memory&& lhs);
+
+        // Swap operation
+        void swap(SQLite3Memory& other);
+
+        int getLength() const { return mnBufferLen; }
+
+        void* getBuffer() const { return mpBuf; }
+
+        void clear();
+
+    private:
+
+        int mnBufferLen;
+        void* mpBuf;
+    };
+}
+
+
+class CppSQLite3Exception
+{
+public:
+
+    CppSQLite3Exception(const int nErrCode,
+                    const char* szErrMess,
+                    bool bDeleteMsg=true);
+
+    CppSQLite3Exception(const CppSQLite3Exception&  e);
+
+    virtual ~CppSQLite3Exception();
+
+    const int errorCode() const { return mnErrCode; }
+
+    const char* errorMessage() const { return mpszErrMess; }
+
+    static const char* errorCodeAsString(int nErrCode);
+
+private:
+
+    int mnErrCode;
+    char* mpszErrMess;
+};
+
+
+class CppSQLite3Buffer
+{
+public:
+    const char* format(const char* szFormat, ...);
+
+    operator const char*() { return static_cast<char const*>(mBuf.getBuffer()); }
+
+    void clear();
+
+private:
+
+    detail::SQLite3Memory mBuf;
+};
+
+
+class CppSQLite3Binary
+{
+public:
+
+    CppSQLite3Binary();
+
+    ~CppSQLite3Binary();
+
+    void setBinary(const unsigned char* pBuf, int nLen);
+    void setEncoded(const unsigned char* pBuf);
+
+    const unsigned char* getEncoded();
+    const unsigned char* getBinary();
+
+    int getBinaryLength();
+
+    unsigned char* allocBuffer(int nLen);
+
+    void clear();
+
+private:
+
+    unsigned char* mpBuf;
+    int mnBinaryLen;
+    int mnBufferLen;
+    int mnEncodedLen;
+    bool mbEncoded;
+};
+
+
+class CppSQLite3Query
+{
+public:
+
+    CppSQLite3Query();
+
+    CppSQLite3Query(const CppSQLite3Query& rQuery);
+
+    CppSQLite3Query(sqlite3* pDB,
+                sqlite3_stmt* pVM,
+                bool bEof,
+                bool bOwnVM=true);
+
+    CppSQLite3Query& operator=(const CppSQLite3Query& rQuery);
+
+    virtual ~CppSQLite3Query();
+
+    int numFields() const;
+
+    int fieldIndex(const char* szField) const;
+    const char* fieldName(int nCol) const;
+
+    const char* fieldDeclType(int nCol) const;
+    int fieldDataType(int nCol) const;
+
+    const char* fieldValue(int nField) const;
+    const char* fieldValue(const char* szField) const;
+
+    int getIntField(int nField, int nNullValue=0) const;
+    int getIntField(const char* szField, int nNullValue=0) const;
+
+    long long getInt64Field(int nField, long long nNullValue=0) const;
+    long long getInt64Field(const char* szField, long long nNullValue=0) const;
+
+    double getFloatField(int nField, double fNullValue=0.0) const;
+    double getFloatField(const char* szField, double fNullValue=0.0) const;
+
+    const char* getStringField(int nField, const char* szNullValue="") const;
+    const char* getStringField(const char* szField, const char* szNullValue="") const;
+
+    const unsigned char* getBlobField(int nField, int& nLen) const;
+    const unsigned char* getBlobField(const char* szField, int& nLen) const;
+
+    bool fieldIsNull(int nField) const;
+    bool fieldIsNull(const char* szField) const;
+
+    bool eof() const;
+
+    void nextRow();
+
+    void finalize();
+
+private:
+
+    void checkVM() const;
+
+    sqlite3* mpDB;
+    sqlite3_stmt* mpVM;
+    bool mbEof;
+    int mnCols;
+    bool mbOwnVM;
+};
+
+
+class CppSQLite3Table
+{
+public:
+
+    CppSQLite3Table();
+
+    CppSQLite3Table(const CppSQLite3Table& rTable);
+
+    CppSQLite3Table(char** paszResults, int nRows, int nCols);
+
+    virtual ~CppSQLite3Table();
+
+    CppSQLite3Table& operator=(const CppSQLite3Table& rTable);
+
+    int numFields() const;
+
+    int numRows() const;
+
+    const char* fieldName(int nCol) const;
+
+    const char* fieldValue(int nField) const;
+    const char* fieldValue(const char* szField) const;
+
+    int getIntField(int nField, int nNullValue=0) const;
+    int getIntField(const char* szField, int nNullValue=0) const;
+
+    double getFloatField(int nField, double fNullValue=0.0) const;
+    double getFloatField(const char* szField, double fNullValue=0.0) const;
+
+    const char* getStringField(int nField, const char* szNullValue="") const;
+    const char* getStringField(const char* szField, const char* szNullValue="") const;
+
+    bool fieldIsNull(int nField) const;
+    bool fieldIsNull(const char* szField) const;
+
+    void setRow(int nRow);
+
+    void finalize();
+
+private:
+
+    void checkResults() const;
+
+    int mnCols;
+    int mnRows;
+    int mnCurrentRow;
+    char** mpaszResults;
+};
+
+
+class CppSQLite3Statement
+{
+public:
+
+    CppSQLite3Statement();
+
+    CppSQLite3Statement(const CppSQLite3Statement& rStatement);
+
+    CppSQLite3Statement(sqlite3* pDB, sqlite3_stmt* pVM);
+
+    virtual ~CppSQLite3Statement();
+
+    CppSQLite3Statement& operator=(const CppSQLite3Statement& rStatement);
+
+    int execDML();
+
+    CppSQLite3Query execQuery();
+
+    void bind(int nParam, const char* szValue);
+    void bind(int nParam, const int nValue);
+    void bind(int nParam, const long long nValue);
+    void bind(int nParam, const double dwValue);
+    void bind(int nParam, const unsigned char* blobValue, int nLen);
+    void bindNull(int nParam);
+
+    void reset();
+
+    void finalize();
+
+private:
+
+    void checkDB() const;
+    void checkVM() const;
+
+    sqlite3* mpDB;
+    sqlite3_stmt* mpVM;
+};
+
+
+class CppSQLite3DB
+{
+public:
+
+    CppSQLite3DB();
+
+    virtual ~CppSQLite3DB();
+
+    void open(const char* szFile);
+
+    void close();
+
+    bool tableExists(const char* szTable);
+
+    int execDML(const char* szSQL);
+
+    CppSQLite3Query execQuery(const char* szSQL);
+
+    int execScalar(const char* szSQL);
+
+    CppSQLite3Table getTable(const char* szSQL);
+
+    CppSQLite3Statement compileStatement(const char* szSQL);
+
+    sqlite_int64 lastRowId() const;
+
+    void interrupt() { sqlite3_interrupt(mpDB); }
+
+    void setBusyTimeout(int nMillisecs);
+
+    static const char* SQLiteVersion() { return SQLITE_VERSION; }
+
+private:
+
+    CppSQLite3DB(const CppSQLite3DB& db);
+    CppSQLite3DB& operator=(const CppSQLite3DB& db);
+
+    sqlite3_stmt* compile(const char* szSQL);
+
+    void checkDB() const;
+
+    sqlite3* mpDB;
+    int mnBusyTimeoutMs;
+};
+
+#endif